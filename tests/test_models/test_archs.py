--- conflicted
+++ resolved
@@ -1,13 +1,8 @@
 from typing import Any
 
 import pytest
-<<<<<<< HEAD
-from diffusers import ControlNetModel, UNet2DConditionModel
+from diffusers import UNet2DConditionModel
 from peft import LoHaConfig, LoKrConfig, LoraConfig, OFTConfig
-=======
-from diffusers import UNet2DConditionModel
-from peft import LoHaConfig, LoKrConfig, LoraConfig
->>>>>>> faf87694
 
 from diffengine.models.archs import (
     create_peft_config,
